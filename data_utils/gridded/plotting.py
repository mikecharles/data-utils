--- conflicted
+++ resolved
@@ -278,13 +278,8 @@
 
 
 def plot_to_screen(data, grid, levels=None, colors=None,
-<<<<<<< HEAD
-                   projection='lcc', region='US', title=None,
+                   projection='lcc', region='US', title='',
                    lat_range=None, lon_range=None,
-=======
-                   projection='lcc', title='',
-                   lat_range=(-90, 90), lon_range=(0, 360),
->>>>>>> f59251b8
                    cbar_ends='triangular', tercile_type='normal',
                    smoothing_factor=0, cbar_type='normal'):
     """
@@ -346,13 +341,8 @@
 
 
 def plot_to_file(data, grid, file, dpi=200, levels=None,
-<<<<<<< HEAD
                  projection='lcc', region='US', colors=None,
-                 title=None, lat_range=None, lon_range=None,
-=======
-                 projection='lcc', colors=None,
-                 title='', lat_range=(-90, 90), lon_range=(0, 360),
->>>>>>> f59251b8
+                 title='', lat_range=None, lon_range=None,
                  cbar_ends='triangular', tercile_type='normal',
                  smoothing_factor=0, cbar_type='normal'):
     """
@@ -423,16 +413,10 @@
 def plot_tercile_probs_to_screen(below, near, above, grid,
                                  levels=[-90, -80, -70, -60, -50, -40, -33, 33,
                                          40, 50, 60, 70, 80, 90],
-<<<<<<< HEAD
                                  projection='lcc', region='US',
-                                 colors='tmean-terciles', title=None,
+                                 colors='tmean-terciles', title='',
                                  lat_range=None, lon_range=None,
                                  cbar_ends='triangular',
-=======
-                                 projection='lcc', colors='tmean-terciles',
-                                 title='', lat_range=(-90, 90),
-                                 lon_range=(0, 360), cbar_ends='triangular',
->>>>>>> f59251b8
                                  tercile_type='normal', smoothing_factor=0,
                                  cbar_type='tercile'):
     """
@@ -518,19 +502,11 @@
 def plot_tercile_probs_to_file(below, near, above, grid, file,
                                levels=[-90, -80, -70, -60, -50, -40, -33, 33,
                                        40, 50, 60, 70, 80, 90],
-<<<<<<< HEAD
                                projection='lcc', region='US',
-                               colors='tmean-terciles', title=None,
+                               colors='tmean-terciles', title='',
                                lat_range=None, lon_range=None,
                                cbar_ends='triangular', tercile_type='normal',
                                smoothing_factor=0, cbar_type='tercile'):
-=======
-                               projection='lcc', colors='tmean-terciles',
-                               title='', lat_range=(-90, 90),
-                               lon_range=(0, 360), cbar_ends='triangular',
-                               tercile_type='normal', smoothing_factor=0,
-                               cbar_type='tercile'):
->>>>>>> f59251b8
     """
     Plots below, near, and above normal (median) terciles to a file.
 
